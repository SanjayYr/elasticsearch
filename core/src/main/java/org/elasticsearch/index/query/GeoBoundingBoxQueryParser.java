--- conflicted
+++ resolved
@@ -65,12 +65,8 @@
     }
 
     @Override
-<<<<<<< HEAD
-    public Query parse(QueryShardContext context) throws IOException, QueryParsingException {
+    public Query parse(QueryShardContext context) throws IOException {
         QueryParseContext parseContext = context.parseContext();
-=======
-    public Query parse(QueryParseContext parseContext) throws IOException, ParsingException {
->>>>>>> c8d1f7aa
         XContentParser parser = parseContext.parser();
 
         String fieldName = null;
