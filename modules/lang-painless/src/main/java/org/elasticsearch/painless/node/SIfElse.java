/*
 * Licensed to Elasticsearch under one or more contributor
 * license agreements. See the NOTICE file distributed with
 * this work for additional information regarding copyright
 * ownership. Elasticsearch licenses this file to you under
 * the Apache License, Version 2.0 (the "License"); you may
 * not use this file except in compliance with the License.
 * You may obtain a copy of the License at
 *
 *    http://www.apache.org/licenses/LICENSE-2.0
 *
 * Unless required by applicable law or agreed to in writing,
 * software distributed under the License is distributed on an
 * "AS IS" BASIS, WITHOUT WARRANTIES OR CONDITIONS OF ANY
 * KIND, either express or implied.  See the License for the
 * specific language governing permissions and limitations
 * under the License.
 */

package org.elasticsearch.painless.node;

import org.elasticsearch.painless.Definition;
import org.elasticsearch.painless.Location;
import org.elasticsearch.painless.Variables;
import org.objectweb.asm.Label;
import org.elasticsearch.painless.MethodWriter;

/**
 * Represents an if/else block.
 */
public final class SIfElse extends AStatement {

    AExpression condition;
    AStatement ifblock;
    AStatement elseblock;

    public SIfElse(Location location, AExpression condition, SBlock ifblock, SBlock elseblock) {
        super(location);

        this.condition = condition;
        this.ifblock = ifblock;
        this.elseblock = elseblock;
    }

    @Override
    AStatement analyze(Variables variables) {
        condition.expected = Definition.BOOLEAN_TYPE;
        condition.analyze(variables);
        condition = condition.cast(variables);

        if (condition.constant != null) {
            throw createError(new IllegalArgumentException("Extraneous if statement."));
        }

        if (ifblock == null) {
            throw createError(new IllegalArgumentException("Extraneous if statement."));
        }

        ifblock.lastSource = lastSource;
        ifblock.inLoop = inLoop;
        ifblock.lastLoop = lastLoop;

        variables.incrementScope();
        ifblock = ifblock.analyze(variables);
        variables.decrementScope();

        anyContinue = ifblock.anyContinue;
        anyBreak = ifblock.anyBreak;
        statementCount = ifblock.statementCount;

        if (elseblock == null) {
            throw createError(new IllegalArgumentException("Extraneous else statement."));
        }

        elseblock.lastSource = lastSource;
        elseblock.inLoop = inLoop;
        elseblock.lastLoop = lastLoop;

        variables.incrementScope();
        elseblock = elseblock.analyze(variables);
        variables.decrementScope();

        methodEscape = ifblock.methodEscape && elseblock.methodEscape;
        loopEscape = ifblock.loopEscape && elseblock.loopEscape;
        allEscape = ifblock.allEscape && elseblock.allEscape;
        anyContinue |= elseblock.anyContinue;
        anyBreak |= elseblock.anyBreak;
        statementCount = Math.max(ifblock.statementCount, elseblock.statementCount);

        return this;
    }

    @Override
    void write(MethodWriter writer) {
<<<<<<< HEAD
        writer.writeStatementOffset(offset);

=======
        writer.writeStatementOffset(location);
>>>>>>> d8056c82
        Label end = new Label();
        Label fals = elseblock != null ? new Label() : end;

        condition.fals = fals;
        condition.write(writer);

        ifblock.continu = continu;
        ifblock.brake = brake;
        ifblock.write(writer);

        if (!ifblock.allEscape) {
            writer.goTo(end);
        }

        writer.mark(fals);

        elseblock.continu = continu;
        elseblock.brake = brake;
        elseblock.write(writer);

        writer.mark(end);
    }
}<|MERGE_RESOLUTION|>--- conflicted
+++ resolved
@@ -92,12 +92,8 @@
 
     @Override
     void write(MethodWriter writer) {
-<<<<<<< HEAD
-        writer.writeStatementOffset(offset);
+        writer.writeStatementOffset(location);
 
-=======
-        writer.writeStatementOffset(location);
->>>>>>> d8056c82
         Label end = new Label();
         Label fals = elseblock != null ? new Label() : end;
 
