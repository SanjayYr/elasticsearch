/*
 * Licensed to ElasticSearch and Shay Banon under one
 * or more contributor license agreements.  See the NOTICE file
 * distributed with this work for additional information
 * regarding copyright ownership. ElasticSearch licenses this
 * file to you under the Apache License, Version 2.0 (the
 * "License"); you may not use this file except in compliance
 * with the License.  You may obtain a copy of the License at
 *
 *    http://www.apache.org/licenses/LICENSE-2.0
 *
 * Unless required by applicable law or agreed to in writing,
 * software distributed under the License is distributed on an
 * "AS IS" BASIS, WITHOUT WARRANTIES OR CONDITIONS OF ANY
 * KIND, either express or implied.  See the License for the
 * specific language governing permissions and limitations
 * under the License.
 */

package org.elasticsearch.repositories.s3;

import org.elasticsearch.cloud.aws.AwsS3Service;
import org.elasticsearch.cloud.aws.blobstore.S3BlobStore;
import org.elasticsearch.common.Strings;
import org.elasticsearch.common.blobstore.BlobPath;
import org.elasticsearch.common.blobstore.BlobStore;
import org.elasticsearch.common.inject.Inject;
import org.elasticsearch.common.unit.ByteSizeUnit;
import org.elasticsearch.common.unit.ByteSizeValue;
import org.elasticsearch.index.snapshots.IndexShardRepository;
import org.elasticsearch.repositories.RepositoryException;
import org.elasticsearch.repositories.RepositoryName;
import org.elasticsearch.repositories.RepositorySettings;
import org.elasticsearch.repositories.blobstore.BlobStoreRepository;

import java.io.IOException;
import java.util.Locale;

/**
 * Shared file system implementation of the BlobStoreRepository
 * <p/>
 * Shared file system repository supports the following settings
 * <dl>
 * <dt>{@code bucket}</dt><dd>S3 bucket</dd>
 * <dt>{@code region}</dt><dd>S3 region. Defaults to us-east</dd>
 * <dt>{@code base_path}</dt><dd>Specifies the path within bucket to repository data. Defaults to root directory.</dd>
 * <dt>{@code concurrent_streams}</dt><dd>Number of concurrent read/write stream (per repository on each node). Defaults to 5.</dd>
 * <dt>{@code chunk_size}</dt><dd>Large file can be divided into chunks. This parameter specifies the chunk size. Defaults to not chucked.</dd>
 * <dt>{@code compress}</dt><dd>If set to true metadata files will be stored compressed. Defaults to false.</dd>
 * </dl>
 */
public class S3Repository extends BlobStoreRepository {

    public final static String TYPE = "s3";

    private final S3BlobStore blobStore;

    private final BlobPath basePath;

    private ByteSizeValue chunkSize;

    private boolean compress;

    /**
     * Constructs new shared file system repository
     *
     * @param name                 repository name
     * @param repositorySettings   repository settings
     * @param indexShardRepository index shard repository
     * @param s3Service            S3 service
     * @throws IOException
     */
    @Inject
    public S3Repository(RepositoryName name, RepositorySettings repositorySettings, IndexShardRepository indexShardRepository, AwsS3Service s3Service) throws IOException {
        super(name.getName(), repositorySettings, indexShardRepository);

        String bucket = repositorySettings.settings().get("bucket", componentSettings.get("bucket"));
        if (bucket == null) {
            throw new RepositoryException(name.name(), "No bucket defined for s3 gateway");
        }

        String endpoint = repositorySettings.settings().get("endpoint", componentSettings.get("endpoint"));

        String region = repositorySettings.settings().get("region", componentSettings.get("region"));
        if (region == null) {
            // Bucket setting is not set - use global region setting
            String regionSetting = repositorySettings.settings().get("cloud.aws.region", settings.get("cloud.aws.region"));
            if (regionSetting != null) {
                regionSetting = regionSetting.toLowerCase(Locale.ENGLISH);
                if ("us-east".equals(regionSetting)) {
                    // Default bucket - setting region to null
                    region = null;
                } else if ("us-east-1".equals(regionSetting)) {
                    region = null;
                } else if ("us-west".equals(regionSetting)) {
                    region = "us-west-1";
                } else if ("us-west-1".equals(regionSetting)) {
                    region = "us-west-1";
                } else if ("us-west-2".equals(regionSetting)) {
                    region = "us-west-2";
                } else if ("ap-southeast".equals(regionSetting)) {
                    region = "ap-southeast-1";
                } else if ("ap-southeast-1".equals(regionSetting)) {
                    region = "ap-southeast-1";
                } else if ("ap-southeast-2".equals(regionSetting)) {
                    region = "ap-southeast-2";
                } else if ("ap-northeast".equals(regionSetting)) {
                    region = "ap-northeast-1";
                } else if ("ap-northeast-1".equals(regionSetting)) {
                    region = "ap-northeast-1";
                } else if ("eu-west".equals(regionSetting)) {
                    region = "EU";
                } else if ("eu-west-1".equals(regionSetting)) {
                    region = "EU";
                } else if ("sa-east".equals(regionSetting)) {
                    region = "sa-east-1";
                } else if ("sa-east-1".equals(regionSetting)) {
                    region = "sa-east-1";
                }
            }
        }

        boolean serverSideEncryption = repositorySettings.settings().getAsBoolean("server_side_encryption", componentSettings.getAsBoolean("server_side_encryption", false));
        ByteSizeValue bufferSize = repositorySettings.settings().getAsBytesSize("buffer_size", componentSettings.getAsBytesSize("buffer_size", null));
<<<<<<< HEAD
        logger.debug("using bucket [{}], region [{}], endpoint [{}], chunk_size [{}], server_side_encryption [{}], buffer_size [{}]", bucket, region, endpoint, chunkSize, serverSideEncryption, bufferSize);
        blobStore = new S3BlobStore(settings, s3Service.client(endpoint, region, repositorySettings.settings().get("access_key"), repositorySettings.settings().get("secret_key")), bucket, region, serverSideEncryption, bufferSize);
=======
        Integer maxRetries = repositorySettings.settings().getAsInt("max_retries", componentSettings.getAsInt("max_retries", 3));
>>>>>>> c8839ee6
        this.chunkSize = repositorySettings.settings().getAsBytesSize("chunk_size", componentSettings.getAsBytesSize("chunk_size", new ByteSizeValue(100, ByteSizeUnit.MB)));
        this.compress = repositorySettings.settings().getAsBoolean("compress", componentSettings.getAsBoolean("compress", false));

        logger.debug("using bucket [{}], region [{}], chunk_size [{}], server_side_encryption [{}], buffer_size [{}], max_retries [{}]",
                bucket, region, chunkSize, serverSideEncryption, bufferSize, maxRetries);

        blobStore = new S3BlobStore(settings, s3Service.client(region, repositorySettings.settings().get("access_key"), repositorySettings.settings().get("secret_key"), maxRetries), bucket, region, serverSideEncryption, bufferSize, maxRetries);
        String basePath = repositorySettings.settings().get("base_path", null);
        if (Strings.hasLength(basePath)) {
            BlobPath path = new BlobPath();
            for(String elem : Strings.splitStringToArray(basePath, '/')) {
                path = path.add(elem);
            }
            this.basePath = path;
        } else {
            this.basePath = BlobPath.cleanPath();
        }
    }

    /**
     * {@inheritDoc}
     */
    @Override
    protected BlobStore blobStore() {
        return blobStore;
    }

    @Override
    protected BlobPath basePath() {
        return basePath;
    }

    /**
     * {@inheritDoc}
     */
    @Override
    protected boolean isCompress() {
        return compress;
    }

    /**
     * {@inheritDoc}
     */
    @Override
    protected ByteSizeValue chunkSize() {
        return chunkSize;
    }

}<|MERGE_RESOLUTION|>--- conflicted
+++ resolved
@@ -122,19 +122,14 @@
 
         boolean serverSideEncryption = repositorySettings.settings().getAsBoolean("server_side_encryption", componentSettings.getAsBoolean("server_side_encryption", false));
         ByteSizeValue bufferSize = repositorySettings.settings().getAsBytesSize("buffer_size", componentSettings.getAsBytesSize("buffer_size", null));
-<<<<<<< HEAD
-        logger.debug("using bucket [{}], region [{}], endpoint [{}], chunk_size [{}], server_side_encryption [{}], buffer_size [{}]", bucket, region, endpoint, chunkSize, serverSideEncryption, bufferSize);
-        blobStore = new S3BlobStore(settings, s3Service.client(endpoint, region, repositorySettings.settings().get("access_key"), repositorySettings.settings().get("secret_key")), bucket, region, serverSideEncryption, bufferSize);
-=======
         Integer maxRetries = repositorySettings.settings().getAsInt("max_retries", componentSettings.getAsInt("max_retries", 3));
->>>>>>> c8839ee6
         this.chunkSize = repositorySettings.settings().getAsBytesSize("chunk_size", componentSettings.getAsBytesSize("chunk_size", new ByteSizeValue(100, ByteSizeUnit.MB)));
         this.compress = repositorySettings.settings().getAsBoolean("compress", componentSettings.getAsBoolean("compress", false));
 
-        logger.debug("using bucket [{}], region [{}], chunk_size [{}], server_side_encryption [{}], buffer_size [{}], max_retries [{}]",
-                bucket, region, chunkSize, serverSideEncryption, bufferSize, maxRetries);
+        logger.debug("using bucket [{}], region [{}], endpoint [{}], chunk_size [{}], server_side_encryption [{}], buffer_size [{}], max_retries [{}]",
+                bucket, region, endpoint, chunkSize, serverSideEncryption, bufferSize, maxRetries);
 
-        blobStore = new S3BlobStore(settings, s3Service.client(region, repositorySettings.settings().get("access_key"), repositorySettings.settings().get("secret_key"), maxRetries), bucket, region, serverSideEncryption, bufferSize, maxRetries);
+        blobStore = new S3BlobStore(settings, s3Service.client(endpoint, region, repositorySettings.settings().get("access_key"), repositorySettings.settings().get("secret_key"), maxRetries), bucket, region, serverSideEncryption, bufferSize, maxRetries);
         String basePath = repositorySettings.settings().get("base_path", null);
         if (Strings.hasLength(basePath)) {
             BlobPath path = new BlobPath();
